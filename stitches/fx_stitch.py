--- conflicted
+++ resolved
@@ -387,20 +387,10 @@
     if len(years) != util.nrow(selected_data):
         raise TypeError("Trouble with selecting the tas data.")
 
-<<<<<<< HEAD
-    new_vals = selected_data['value']
-
-    d = {'year': years,
-         'value': new_vals}
-    df = pd.DataFrame(data=d)
-    df['variable'] = 'tas'
-    df['unit'] = np.repeat(selected_data['unit'].unique(), len(df)).copy()
-=======
     new_vals = selected_data["value"]
     d = {"year": years, "value": new_vals}
     df = pd.DataFrame(data=d)
     df["variable"] = "tas"
->>>>>>> 59e07251
 
     return df
 
@@ -414,13 +404,6 @@
     """
 
     # Check inputs.
-<<<<<<< HEAD
-    util.check_columns(rp, {'target_start_yr', 'target_end_yr', 'archive_experiment',
-                            'archive_variable', 'archive_model', 'archive_ensemble', 'stitching_id',
-                            'archive_start_yr', 'archive_end_yr', 'tas_file', 'unit'})
-
-    rp = rp.sort_values(by=['stitching_id', 'target_start_yr']).reset_index(drop=True).copy()
-=======
     util.check_columns(
         rp,
         {
@@ -442,7 +425,6 @@
         .reset_index(drop=True)
         .copy()
     )
->>>>>>> 59e07251
 
     # One the assumptions of this function is that it only works with tas, so
     # we can safely add tas as the variable column.
@@ -483,10 +465,6 @@
             (data["experiment"].isin(fut_exps)) & (data["year"] <= 2014)
         ].copy()
         hist_data["experiment"] = "historical"
-<<<<<<< HEAD
-        tas_data = pd.concat([nonssp_data, fut_data, hist_data])[['variable', 'experiment', 'ensemble', 'model', 'year',
-                                                                  'value', 'unit']].drop_duplicates().reset_index(drop=True)
-=======
         tas_data = (
             pd.concat([nonssp_data, fut_data, hist_data])[
                 ["variable", "experiment", "ensemble", "model", "year", "value"]
@@ -494,7 +472,6 @@
             .drop_duplicates()
             .reset_index(drop=True)
         )
->>>>>>> 59e07251
         # Stitch the data together based on the matched recipes.
         dat = []
         for i in match.index:
