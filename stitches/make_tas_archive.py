# Define the functions used to get Get the weighted global mean temperature
# from pangeo CMIP6 results.

import os

import pandas as pd
import pkg_resources
from tqdm import tqdm

import stitches.fx_data as data

# Import packages
import stitches.fx_pangeo as pangeo
import stitches.fx_util as util


def join_exclude(dat, drop):
    """Drop some rows from a data frame.
    :param dat:   pd data frame containing the data that needs to be dropped.
    :param drop: pd data frame containing the data to drop.
    :return:    pd data frame that is subset.
    """
    dat = dat.copy()
    drop = drop.copy()

    # Get the column names that two data frames have
    # in common with one another.
    in_common = list(
        set(dat.columns) & set(drop.columns)
    )  # figure out what columns are in common between the two dfs
    drop[
        "drop"
    ] = 1  # add an indicator column to indicate which rows need to be dropped
    out = dat.merge(drop, how="left", on=in_common)

    out = out.loc[out["drop"].isna()]  # remove the entries that need to be dropped
    out = out[dat.columns]  # select the columns

    return out


def rbind(dat1, dat2):
    """Combine two data frames together even if a data frame is empty.

    :param dat1:    data frame of values
    :type dat1:     pandas.core.frame.DataFrame

    :param dat2:    data frame of values
    :type dat2:     pandas.core.frame.DataFrame

    :return: a singular data frame
    """

    if util.nrow(dat1) == 0:
        return dat2

    if util.nrow(dat2) == 0:
        return dat1

    out = pd.concat([dat1, dat2])
    return out


def get_global_tas(path):
    """
    Calculate the weighted annual global mean temp.

    :param path:  a zstore path to the CMIP6 files stored on pangeo.
    :type path:   str

    :return:      str path to the location of file containing the weighted global mean.
    """
<<<<<<< HEAD
    temp_dir = pkg_resources.resource_filename('stitches', 'data/temp-data')
=======
    temp_dir = pkg_resources.resource_filename("stitches", "data")
>>>>>>> 59e07251

    if not os.path.isdir(temp_dir):
        os.mkdir(temp_dir)

    tag = path.replace("/", "_")
    file_name = tag.replace("gs:__", "") + "temp.csv"
    ofile = temp_dir + "/" + file_name

    if not os.path.isfile(ofile):
        # Download the CMIP data & calculate the weighted annual global mean .
        d = pangeo.fetch_nc(path)
        global_mean = data.global_mean(d)
        annual_mean = global_mean.coarsen(time=12).mean()

        # Format the CMIP meta data & global means, then combine into a single data frame.
        meta = data.get_ds_meta(d)
        t = annual_mean["time"].dt.strftime("%Y%m%d").values
        year = list(map(lambda x: util.selstr(x, start=0, stop=4), t))

        val = annual_mean["tas"].values
        d = {"year": year, "value": val}
        df = pd.DataFrame(data=d)
        out = util.combine_df(meta, df)

        # Write the output
        out.to_csv(ofile, index=False)
        return ofile
    else:
        return ofile


def calculate_anomaly(data, startYr=1995, endYr=2014):
    """
    Convert the temp data from absolute into an anomaly relative to a reference period.

    :param data:        A data frame of the cmip absolute temperature
    :type data:        pandas.core.frame.DataFrame
    :param startYr:      The first year of the reference period, default set to 1995 corresponding to the IPCC defined reference period.
    :type startYr:       int
    :param endYr:       The final year of the reference period, default set to 2014 corresponding to the IPCC defined reference period.
    :type endYr:        int

    :return:          A pandas data frame of cmip tgav as anomalies relative to a time-averaged value from a reference period, default uses a reference period form 1995-2014
    """

    # Inputs
    util.check_columns(
        data, {"variable", "experiment", "ensemble", "model", "year", "value"}
    )
    to_use = data[["model", "experiment", "ensemble", "year", "value"]].copy()

    # Calculate the average value for the reference period defined
    # by the startYr and ednYr arguments.
    # The default reference period is set from 1995 - 2014.
    #
    # Start by subsetting the data so that it only includes values from the specified reference period.
    to_use["year"] = to_use["year"].astype(int)
    to_use = to_use[to_use["experiment"] == "historical"]
    subset_data = to_use[to_use["year"].between(startYr, endYr)]

    # Calculate the time-averaged reference value for each ensemble
    # realization. This reference value will be used to convert from absolute to
    # relative temperature.
    reference_values = (
        subset_data.groupby(["model", "ensemble"])
        .agg({"value": lambda x: sum(x) / len(x)})
        .reset_index()
        .copy()
    )
    reference_values = reference_values.rename(columns={"value": "ref_values"})

    # Combine the dfs that contain the absolute temperature values with the reference values.
    # Then calculate the relative temperature.
    merged_df = data.merge(reference_values, on=["model", "ensemble"], how="inner")
    merged_df["value"] = merged_df["value"] - merged_df["ref_values"]
    merged_df = merged_df.drop(columns="ref_values")

    return merged_df


def paste_historical_data(input_data):
    """ "
    Paste the appropriate historical data into each future scenario so that SSP585 realization 1, for
    example, has the appropriate data from 1850-2100.

    :param input_data:        A data frame of the cmip absolute temperature
    :type input_data:        pandas.core.frame.DataFrame

    :return:          A pandas data frame of the smoothed time series (rolling mean applied)
    """

    # Relabel the historical values so that there is a continuous rolling mean between the
    # historical and future values.
    # #######################################################
    # Create a subset of the non historical & future scns
    other_exps = ["1pctCO2", "abrupt-2xCO2", "abrupt-4xCO2"]
    other_data = input_data[input_data["experiment"].isin(other_exps)]

    # Subset the historical data
    historical_data = input_data[input_data["experiment"] == "historical"].copy()

    # Create a subset of the future data
    fut_exps = [
        "ssp126",
        "ssp245",
        "ssp370",
        "ssp585",
        "ssp534-over",
        "ssp119",
        "ssp434",
        "ssp460",
    ]
    future_data = input_data[input_data["experiment"].isin(fut_exps)]
    future_scns = set(future_data["experiment"].unique())

    frames = []
    for scn in future_scns:
        d = historical_data.copy()
        d["experiment"] = scn
        frames.append(d)

    frames.append(future_data)
    frames.append(other_data)
    data = pd.concat(frames)

    d = (
        data.groupby(["variable", "experiment", "ensemble", "model", "year"])["value"]
        .agg("mean")
        .reset_index()
    )

    return d


def make_tas_archive(anomaly_startYr=1995, anomaly_endYr=2014):
    """
    The function that creates the archive from Pangeo-hosted CMIP6 data.

    :return:          Array of the tas files created.
    """
    # Get the pangeo table of contents.
    df = pangeo.fetch_pangeo_table()

    # Subset the monthly tas data these are the files that we will want to process
    # for the tas archive.
    xps = [
        "historical",
        "1pctCO2",
        "abrupt-4xCO2",
        "abrupt-2xCO2",
        "ssp370",
        "ssp245",
        "ssp119",
        "ssp434",
        "ssp460",
        "ssp126",
        "ssp585",
        "ssp534-over",
    ]
    df = df.loc[
        (df["experiment_id"].isin(xps))
        & (df["table_id"] == "Amon")  # experiments of interest
        & (df["grid_label"] == "gn")  # monthly data
        & (  # we are only interested in the results returned in the native
            df["variable_id"] == "tas"
        )
        & (df["member_id"].str.contains("p1"))  # select temperature data
    ]  # select only the members of the p1 physics group

    # For each of the CMIP6 files to calculate the global mean temperature and write the
    # results to the temporary directory.
    print("Downloading tas data from pangeo...")
    to_download = tqdm(df.zstore.values)
    files = list(map(get_global_tas, to_download))

    print("Processing data this may take a moment.")
    # Clean Up & Quality Control
    #
    # Find all of the files and read in the data, store as a single data frame.
    raw_data = pd.concat(list(map(pd.read_csv, files)))

    # Note that the first three steps only apply to the historical & ssp experiments,
    # the idealized experiments do not need to go through these steps.
    #
    # First round of cleaning check the historical dates.
    # Make sure that the historical run starts some time
    # before 1855 & that that it runs until 2014.
    # Subset the Hector historical
    his_info = (
        raw_data.loc[(raw_data["experiment"] == "historical")]
        .groupby(["model", "experiment", "ensemble"])["year"]
        .agg(["min", "max"])
        .reset_index()
    )
    his_info["min"] = his_info["min"].astype(int)
    his_info["max"] = his_info["max"].astype(int)

    # Make sure the start date is some times before 1855.
    start_yr = his_info[his_info["min"] > 1855].copy()
    to_remove = start_yr[["model", "experiment", "ensemble"]]

    # Make sure that all of historical have data up until 2014
    end_yr = his_info[his_info["max"] < 2014].copy()
    to_remove = rbind(to_remove, end_yr[["model", "experiment", "ensemble"]])
    clean_d1 = join_exclude(raw_data, to_remove)

    # Second round of cleaning check the future dates.
    # Make sure that the future scenarios start at 2015 & run beyond 2100.
    fut_exps = [
        "ssp245",
        "ssp126",
        "ssp585",
        "ssp119",
        "ssp370",
        "ssp434",
        "ssp534-over",
        "ssp460",
    ]
    fut_info = (
        clean_d1.loc[(clean_d1["experiment"].isin(fut_exps))]
        .groupby(["model", "experiment", "ensemble"])["year"]
        .agg(["min", "max"])
        .reset_index()
    )
    fut_info["min"] = fut_info["min"].astype(int)
    fut_info["max"] = fut_info["max"].astype(int)

    # If the future scenario starts after 2015 drop it.
    start_yr = fut_info[fut_info["min"] > 2015].copy()
    to_remove = start_yr[["model", "experiment", "ensemble"]]

    # Make sure the future scenario runs until 2098 otherwise drop it.
    end_yr = fut_info[fut_info["max"] < 2098].copy()
    to_remove = rbind(to_remove, end_yr[["model", "experiment", "ensemble"]])
    clean_d2 = join_exclude(clean_d1, to_remove)

    # Third round of clean up
    # Make sure that there is data from the historical experiment for each ensemble member with
    # future results.
    exp_en_mod = clean_d2[["experiment", "ensemble", "model"]].drop_duplicates().copy()

    # Separate the data frame of the experiment / ensemble / model information into
    # the historical and non historical experiments.
    hist_ensemble = (
        exp_en_mod.loc[exp_en_mod["experiment"] == "historical"][["model", "ensemble"]]
        .drop_duplicates()
        .copy()
    )
    non_hist_ensemble = (
        exp_en_mod[exp_en_mod["experiment"] != "historical"][["model", "ensemble"]]
        .drop_duplicates()
        .copy()
    )
    # use an inner join to select the historical ensemble that have future results as well as
    # the future results have have historical results.
    to_keep = non_hist_ensemble.merge(
        hist_ensemble, how="inner", on=["ensemble", "model"]
    )

    # Update the raw data table to only include the model / ensembles members that have both a
    # historical and non historical ensemble realization.
    clean_d3 = clean_d2.merge(to_keep, how="inner")

    # Before the fourth round of clean up add back in the idealized experiment results.
    idealized_exps = {"1pctCO2", "abrupt-2xCO2", "abrupt-4xCO2"}
    idealized_dat = raw_data.loc[raw_data["experiment"].isin(idealized_exps)]
    clean_d3 = rbind(clean_d3, idealized_dat)

    # Fourth round of cleaning make sure there are no missing dates.
    yrs = (
        clean_d2.groupby(["model", "experiment", "ensemble"])["year"]
        .agg(["min", "max", "count"])
        .reset_index()
    )
    yrs["min"] = yrs["min"].astype(int)
    yrs["max"] = yrs["max"].astype(int)
    yrs["count"] = yrs["count"].astype(int)
    yrs["diff"] = (yrs["max"] - yrs["min"]) + 1
    yrs["diff"] = yrs["diff"].astype(int)
    to_remove = yrs[yrs["diff"] != yrs["count"]]
    clean_d4 = join_exclude(clean_d3, to_remove).copy()

    # Order the data frame to make sure that all of the years are in order.
    cleaned_data = (
        clean_d4.sort_values(
            by=["variable", "experiment", "ensemble", "model", "year"]
        ).reset_index(drop=True)
    ).copy()

    # Format Data
    #
    # In this section convert from absolute value to an anomaly & concatenate the historical data
    # with the future scenarios.
    data_anomaly = calculate_anomaly(cleaned_data,
                                     startYr= anomaly_startYr,
                                     endYr= anomaly_endYr).copy()
    data = paste_historical_data(data_anomaly)
    data = data.sort_values(by=["variable", "experiment", "ensemble", "model", "year"])
    data = data[
        ["variable", "experiment", "ensemble", "model", "year", "value"]
    ].reset_index(drop=True)

    # Add the z store values to the data frame.
    # Get the pangeo table of contents & assert that the data frame exists and contains information.
    df = pangeo.fetch_pangeo_table()
    df = df.loc[
        (df["table_id"] == "Amon")
        & (df["grid_label"] == "gn")  # monthly data
        & (  # we are only interested in the results returned in the native
            df["variable_id"] == "tas"
        )
        & (df["member_id"].str.contains("p1"))  # select temperature data
    ].copy()  # select only the members of the p1 physics group

    if len(df) <= 0:
        raise Exception("Unable to connect to pangeo, make sure to disconnect from VP")

    # Format the pangeo data frame so that it reflects the contents of data.
    pangeo_df = df[
        ["source_id", "experiment_id", "member_id", "variable_id", "zstore"]
    ].drop_duplicates()
    pangeo_df = pangeo_df.rename(
        columns={
            "source_id": "model",
            "experiment_id": "experiment",
            "member_id": "ensemble",
            "variable_id": "variable",
        }
    )

    # Add the zstore file information to the data frame via a left join.
    data = data.merge(
        pangeo_df, on=["variable", "experiment", "ensemble", "model"], how="inner"
    )

    # add a units column with the temperature anomaly years
    data['unit'] = [('degC change from avg over ' + str(anomaly_startYr) + '~' + str(anomaly_endYr))] * len(data)

    # Modify the zstore path names to replace the future scn string with historical.
    # TODO replace this for loop it is pretty slow
    new_zstore = []
    for i in data.index:
        # Select the row from the data frame.
        row = data.loc[i]

        # Check to see if the zstore needs to be changed based on if it is a future experiment.
        fut_exps = {
            "ssp119",
            "ssp126",
            "ssp245",
            "ssp370",
            "ssp434",
            "ssp460",
            "ssp534-over",
            "ssp585",
        }
        change = row["experiment"] in fut_exps
        if change:
            new = row["zstore"].replace(row["experiment"], "historical")
        else:
            new = row["zstore"]

        new_zstore.append(new)

    data["zstore"] = new_zstore

    # Save a copy of the tas values, these are the value that will be used to get the
    # tas data chunks. Note that this file has to be compressed so will need to read in
    # using pickle_utils.load()

    files = []
    tas_data_dir = pkg_resources.resource_filename("stitches", "data/tas-data")
    for name, group in data.groupby(["model"]):
        path = tas_data_dir + "/" + name + "_tas.csv"
        files.append(path)
        group.to_csv(path, index=False)

    print("Global tas data complete")
    return files<|MERGE_RESOLUTION|>--- conflicted
+++ resolved
@@ -70,11 +70,7 @@
 
     :return:      str path to the location of file containing the weighted global mean.
     """
-<<<<<<< HEAD
     temp_dir = pkg_resources.resource_filename('stitches', 'data/temp-data')
-=======
-    temp_dir = pkg_resources.resource_filename("stitches", "data")
->>>>>>> 59e07251
 
     if not os.path.isdir(temp_dir):
         os.mkdir(temp_dir)
@@ -410,9 +406,6 @@
         pangeo_df, on=["variable", "experiment", "ensemble", "model"], how="inner"
     )
 
-    # add a units column with the temperature anomaly years
-    data['unit'] = [('degC change from avg over ' + str(anomaly_startYr) + '~' + str(anomaly_endYr))] * len(data)
-
     # Modify the zstore path names to replace the future scn string with historical.
     # TODO replace this for loop it is pretty slow
     new_zstore = []
