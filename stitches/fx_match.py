# Define the functions that are used in the matching process.

import numpy as np
import pandas as pd

import stitches.fx_util as util


# Internal fx
def internal_dist(fx_pt, dx_pt, archivedata, tol=0):
    """This function calculates the euclidean distance between the target values (fx and dx)
    and the archive values contained in the data frame. It will be used to help select which
    of the archive values best matches the target values. To ensure a consistent unit across
    all dimensions of the space, dx is updated to be windowsize*dx so that it has units of
    degC. This results in a distance metric (Euclidean/l2) in units of degC.
    Could _very_ easily make that choice of unit consistency optional via arg and if-statement.

        :param fx_pt:          a single value of the target fx value
        :param dx_pt:          a single value of the target dx value
        :param archivedata:    a data frame of the archive fx and dx values
        :param archivedata:    a data frame of the archive fx and dx values
        :param tol:            a tolerance for the neighborhood of matching. defaults to 0 degC - only the nearest-neighbor is returned

        :return:               a data frame with the target data and the corresponding matched archive data.
    """

    # Check the inputs
    util.check_columns(
        archivedata,
        {
            "model",
            "experiment",
            "variable",
            "ensemble",
            "start_yr",
            "end_yr",
            "year",
            "fx",
            "dx",
        },
    )

    # Compute the window size of the archive data to use to update
    # dx values to be windowsize*dx so that it has units of degC
    windowsize = max(archivedata["end_yr"] - archivedata["start_yr"])

    # Update the names of the columns in the archive data.
    dist = archivedata.copy()
    dist.columns = "archive_" + dist.columns

    # calculate the euclidean distance between the target point
    # and the archive observations.
    # Calculating distance d(target, archive_i) for each point i in the archive.
    # calculating the distance in the dx and fx dimensions separately because
    # now we want to track those in addition to the l2 distance.
    dist["dist_dx"] = windowsize * abs(dist["archive_dx"] - dx_pt)
    dist["dist_fx"] = abs(dist["archive_fx"] - fx_pt)
    dist["dist_l2"] = (dist["dist_fx"] ** 2 + dist["dist_dx"] ** 2) ** 0.5

    # this returns the first minimum run into, which is not how we are going to want to do it,
    # we will want some way to keep track of the min and combine to have different realizations
    # or have some random generation. But for now I think that this is probably sufficient.
    min_dist = dist["dist_l2"][np.argmin(dist["dist_l2"])]
    dist_radius = min_dist + tol
    index = np.where(dist["dist_l2"].values <= dist_radius)
    out = dist.loc[index]

    out["target_fx"] = fx_pt
    out["target_dx"] = dx_pt

    return out


# Internal fx
def shuffle_function(dt):
    """Randomly shuffle the deck, this should help with the matching process.

    :param dt:          a data of archive values that will be used in the matching process.

    :return:               a randomly ordered data frame.
    """
    nrow = dt.shape[0]
    out = dt.sample(nrow, replace=False)
    out = out.reset_index(drop=True)
    return out


# Internal fx
def drop_hist_false_duplicates(matched_data):
    """A helper function to remove false duplicate matches in the historical period. For
    example, target 1850 gets 1872 data from realization 13 of SSP126 and SSP585.
    The metadata of these archive values are different, but the actual data
    values are identical because we just pasted in the same historical data to
    every Experiment. So this function keeps only the first match.

        :param matched_data:    pandas object returned from match_neighborhood.

        :return:               a data frame of matched data with the same structure as the input, with false duplicates in the historical period dropped
    """

    # Subset the idealized runs, since these are not concatenated with the historical time series
    # they can be left alone.
    idealized_exps = ["1pctCO2", "abrupt-4xCO2", "abrupt-2xCO2"]
    idealized_matched_data = matched_data.loc[
        matched_data["archive_experiment"].isin(idealized_exps)
    ].copy()

    # Now select the non idealized runs, these are the time series that are a combination of the
    # historical and future time series.
    fut_matched_data = matched_data.loc[
        ~matched_data["archive_experiment"].isin(idealized_exps)
    ].copy()

    # Determine the historical cut off year based on the size of the chunks.
    cut_off_yr = (
        2015
        - max(fut_matched_data["target_end_yr"] - fut_matched_data["target_start_yr"])
        / 2
    )

    # Because smoothing with window =9 has occurred,
    # historical is actually 2010 or earlier: the chunks
    # that had purely historical data in them and none
    # from the future when smoothing.
    subset_df = fut_matched_data.loc[
        fut_matched_data["target_year"] <= cut_off_yr
    ].copy()

    # Only operate if there are any historic years to deal with:
    if util.nrow(subset_df) > 0:
        # parse out information about the ssp experiment id
        subset_df["idvalue"] = list(
            map(
                lambda x: int(x.split("p")[1].replace("-over", "")),
                subset_df["archive_experiment"],
            )
        )
        # group the data frame by the target information, recall that for each target match
        # there might be more matches with the archive. Here we want to make sure that we do
        # not want to have multiple matches with experiments from the historical period
        # from the archive.
        grouped_dat = subset_df.groupby(
            [
                "target_variable",
                "target_experiment",
                "target_ensemble",
                "target_model",
                "target_start_yr",
                "target_end_yr",
                "target_year",
                "target_fx",
                "target_dx",
                "archive_ensemble",
                "archive_year",
            ]
        )
        dat = []
        for name, group in grouped_dat:
            min_id_value = min(group["idvalue"])
            dat.append(group.loc[group["idvalue"] == min_id_value])
        historical = pd.concat(dat)
        cols_to_keep = [
            "target_variable",
            "target_experiment",
            "target_ensemble",
            "target_model",
            "target_start_yr",
            "target_end_yr",
            "target_year",
            "target_fx",
            "target_dx",
            "archive_experiment",
            "archive_variable",
            "archive_model",
            "archive_ensemble",
            "archive_start_yr",
            "archive_end_yr",
            "archive_year",
            "archive_fx",
            "archive_dx",
            "dist_dx",
            "dist_fx",
            "dist_l2",
        ]
        historical = historical[cols_to_keep]

        # select the future matched data
        # TODO should it be 2010 or should it be the cut off year?
        matched = pd.concat(
            [
                fut_matched_data.loc[fut_matched_data["target_year"] > 2010].copy(),
                historical,
                idealized_matched_data,
            ]
        )
        matched = matched.sort_values("target_year")
        matched = matched.reset_index()
        cols_to_keep = [
            "target_variable",
            "target_experiment",
            "target_ensemble",
            "target_model",
            "target_start_yr",
            "target_end_yr",
            "target_year",
            "target_fx",
            "target_dx",
            "archive_experiment",
            "archive_variable",
            "archive_model",
            "archive_ensemble",
            "archive_start_yr",
            "archive_end_yr",
            "archive_year",
            "archive_fx",
            "archive_dx",
            "dist_dx",
            "dist_fx",
            "dist_l2",
        ]
        matched = matched[cols_to_keep]
        return matched
    else:
        return matched_data


def match_neighborhood(
    target_data, archive_data, tol: float = 0, drop_hist_duplicates: bool = True
):
    """This function takes data frames of target and archive data and calculates the euclidean distance between the target values (fx and dx) and the archive values.

    :param target_data:           a data frame of the target fx and dx values

    :param archive_data:         a data frame of the archive fx and dx values

    :param tol:            a tolerance for the neighborhood of matching. defaults to 0 degC - only the nearest-neighbor is returned
    :type tol:              float

    :param drop_hist_duplicates:    a Boolean True/False that defaults to True to determine whether to consider historical values across SSP scenarios to be duplicates and therefore all but one dropped from matching (True) or to be distinct points for matching (False).
    :type drop_hist_duplicates:     bool

    :return:               a data frame with the target data and the corresponding matched archive data.
    """
    # Check the inputs of the functions
    if util.nrow(target_data) <= 0:
        raise TypeError("target_data is an empty data frame")
    if util.nrow(archive_data) <= 0:
        raise TypeError("archive_data is an empty data frame")
    util.check_columns(
        archive_data,
        {"experiment", "variable", "ensemble", "start_yr", "end_yr", "fx", "dx"},
    )
    util.check_columns(target_data, {"start_yr", "end_yr", "fx", "dx"})

    archive_data = archive_data.reset_index(drop=True).copy()

    # For every entry in the target data frame find its nearest neighbor from the archive data.
    # concatenate the results into a single data frame.
    rslt = map(
        lambda fx, dx: internal_dist(fx, dx, archivedata=archive_data, tol=tol),
        target_data["fx"],
        target_data["dx"],
    )
    matched = pd.concat(list(rslt))

    # Now add the information about the matches to the target data
    # Make sure it is clear which columns contain  data that comes from the target compared
    # to which ones correspond to the archive information.
    #
    # Make a copy of the target data to work with and use in creating the output matched data frame,
    # so that this function doesn't change the column names of one of its arguments.
    target_data_copied = target_data.copy()
    target_data_copied.columns = "target_" + target_data_copied.columns

    out = matched.merge(target_data_copied, how="left", on=["target_fx", "target_dx"])
    cols_to_keep = [
        "target_variable",
        "target_experiment",
        "target_ensemble",
        "target_model",
        "target_start_yr",
        "target_end_yr",
        "target_year",
        "target_fx",
        "target_dx",
        "archive_experiment",
        "archive_variable",
        "archive_model",
        "archive_ensemble",
        "archive_start_yr",
        "archive_end_yr",
        "archive_year",
        "archive_fx",
        "archive_dx",
        "dist_dx",
        "dist_fx",
        "dist_l2",
    ]
    out = out[cols_to_keep].drop_duplicates()

    if drop_hist_duplicates:
        out = drop_hist_false_duplicates(out)

<<<<<<< HEAD
    # if there are any nearest neighbor matches that are maybe still large,
    # warn the user that they will want to validate the outcome.

    # get the nearest neighbor match only for each target window
    grouped = out.groupby(["target_variable", "target_experiment", "target_ensemble", "target_model",
                           "target_start_yr", "target_end_yr", "target_year", "target_fx", "target_dx"])
    formatted_nn = pd.DataFrame()
    for name, group in grouped:
        df = group.copy()
        df = df[df['dist_l2'] == np.min(df['dist_l2'])].copy()
        formatted_nn = pd.concat([formatted_nn, df]).reset_index(drop=True)
        del (df)


    # subset to just the far away nearest neighbors
    formatted_nn = formatted_nn[formatted_nn['dist_l2'] > 0.25].reset_index(drop=True).copy()


    if (not formatted_nn.empty):
        print('The following target windows have a nearest neighbor in T, dT space')
        print('that is more than 0.25degC away. This may or may not result in poor')
        print('matches and we recommend validation.')
        print(formatted_nn)
        print('-----------------------------------------------------------------------------------------')
    del(formatted_nn)
    del(grouped)


    return out

=======
    return out
>>>>>>> a30e3a4d
<|MERGE_RESOLUTION|>--- conflicted
+++ resolved
@@ -301,7 +301,6 @@
     if drop_hist_duplicates:
         out = drop_hist_false_duplicates(out)
 
-<<<<<<< HEAD
     # if there are any nearest neighbor matches that are maybe still large,
     # warn the user that they will want to validate the outcome.
 
@@ -330,8 +329,4 @@
     del(grouped)
 
 
-    return out
-
-=======
-    return out
->>>>>>> a30e3a4d
+    return out