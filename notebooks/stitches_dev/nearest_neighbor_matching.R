--- conflicted
+++ resolved
@@ -72,48 +72,6 @@
   
 }
 
-###############################################################################
-# match a target data point with corresponding nearest neighboor from an archive data set. 
-# 
-# Args 
-#   target_data: data frame created by the get_chunk_info containg information from the target time series. 
-#   archive_data: data frame created by the get_chunk_info containing information from the archive. 
-#   tol: a tolerance for the neighborhood of matching. defaults to 0.01 degC about the nearest-
-#        neighbor. If tol=0, only the nearest-neighbor is returned
-
-# Return: a data frame of the target data matched with the archive data, this is the information 
-# that will be used to look up and stich the archive values together, this is our "recepie card".
-match_nearest_neighbor <- function(target_data, archive_data){
-  
-# Check the inputs of the functions 
-req_cols <- c("experiment", "variable", "ensemble", "start_yr", "end_yr", "fx", "dx")  
-assert_that(has_name(which = req_cols, x = archive_data))
-req_cols <- c("start_yr", "end_yr", "fx", "dx")
-assert_that(has_name(which = req_cols, x = target_data))
-
-# shufflle the the archive data 
-archive_data <- shuffle_function(archive_data)
-
-# For every entry in the target data frame find its nearest neighboor from the archive data. 
-mapply(FUN = function(fx, dx){internal_dist(fx_pt = fx, dx_pt = dx, archivedata = archive_data, tol=0)},
-        fx = target_data$fx, dx = target_data$dx, SIMPLIFY = FALSE, USE.NAMES = FALSE) %>%  
-  # concatenate the results into a sinngle data frame 
-  do.call('rbind', args = .) -> 
-  matched
-
-
-# Now add the information about the matches to the target data
-# Make sure it if clear which columns contain  data that comes from the target compared
-# to which ones correspond to the archive information. Right now there are lots of columns
-# that contain duplicate information for now it is probably fine to be moving these things around. 
-names(target_data) <- paste0('target_', names(target_data)) 
-out <- cbind(target_data, matched)
-
-# Return the data frame of target values matched with the archive values with the distance. 
-return(out)
-
-  
-}
 ###############################################################################
 # A helper function to remove false duplicate matches in the historical period. For
 # example, target 1850 gets 1872 data from realization 13 of SSP126 and SSP585.
@@ -176,8 +134,8 @@
   return(dt)
 }
 
-###############################################################################
-<<<<<<< HEAD
+
+###############################################################################
 # A function to remove duplicated matches for a single target trajectory.
 # E.g. if target year 2070 and 2079 both get the same archive point matched
 # in, let that point stay with the target year that had smaller `dist_l2`, 
@@ -192,11 +150,15 @@
 #
 # Args:
 # matched_data: data frame with results of matching
+# tol: a tolerance for the neighborhood of matching. defaults to 0.01 degC about the nearestneighbor. 
+#     If tol=0, only the nearest-neighbor is returned
+# drop_hist_duplicates: boolean, default set to TRUE, will discard historical duplicates from matching process.
+# 
 # Returns:
 # matched_data: data frame with same structure as raw matched, with duplicate
 # matches replaced. 
 
-remove_duplicates <- function(matched_data){
+remove_duplicates <- function(matched_data, tol = 0.01, drop_hist_duplicates = TRUE){
   
   # Work with rows where the same archive match gets brought in 
   matched_data %>%
@@ -242,8 +204,8 @@
                      "fx", "dx")) ->
       new_archive
     
-    rematched <- match_nearest_neighbor(target_data = points_to_rematch,
-                                        archive_data = new_archive)
+    rematched <- match_neighborhood(target_data = points_to_rematch, archive_data = new_archive, 
+                                    tol = tol, drop_hist_duplicates = FALSE)
     
     matched_data %>%
       filter(!(target_year %in% rematched$target_year)) %>%
@@ -270,7 +232,8 @@
   }
   return(matched_data)
 }
-=======
+
+###############################################################################
 # match a target data point with corresponding nearest neighboor from an archive data set. 
 # 
 # Args 
@@ -278,8 +241,8 @@
 #   archive_data: data frame created by the get_chunk_info containing information from the archive. 
 #   tol: a tolerance for the neighborhood of matching. defaults to 0.01 degC about the nearest-
 #        neighbor. If tol=0, only the nearest-neighbor is returned
+# drop_hist_duplicates: boolean, default set to TRUE, will discard historical duplicates from matching process.
 #
-
 # Return: a data frame of the target data matched with the archive data, this is the information 
 # that will be used to look up and stich the archive values together, this is our "recepie card".
 match_neighborhood <- function(target_data, archive_data, tol = 0.01,
@@ -319,9 +282,12 @@
     out
   
   
+ # if (drop_hist_duplicates && all(out$archive_year <= 2015)){
+#    out <- drop_hist_false_duplicates(out)
+#  }
   if (drop_hist_duplicates){
-    out <- drop_hist_false_duplicates(out)
-  }
+      out <- drop_hist_false_duplicates(out)
+    }
 
   # Return the data frame of target values matched with the archive values with the distance. 
   return(distinct(out))
@@ -332,6 +298,4 @@
 
 
 
->>>>>>> 762969e3
-
-
+
